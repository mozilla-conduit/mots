# This Source Code Form is subject to the terms of the Mozilla Public
# License, v. 2.0. If a copy of the MPL was not distributed with this
# file, You can obtain one at https://mozilla.org/MPL/2.0/.

[metadata]
name = mots
<<<<<<< HEAD
version = 0.0.1b0
=======
version = attr: mots.__version__
>>>>>>> 893d365f
author = Zeid Zabaneh
author_email = zeid@mozilla.com
description =  Module Ownership in Tree System
long_description = "Full documentation can be found at https://mots.readthedocs.io/en/latest/."
long_description_content_type = text/markdown
url = https://github.com/mozilla-conduit/mots
classifiers =
	License :: OSI Approved :: Mozilla Public License 2.0 (MPL 2.0)
    Development Status :: 3 - Alpha
    Intended Audience :: Developers
    Operating System :: OS Independent
    Programming Language :: Python :: 3

[options]
package_dir =
    = src
packages = find:
python_requires = >=3.6
install_requires =
    ruamel.yaml>=0.17.20
    importlib-resources>=5.4.0; python_version < "3.9"
    jinja2>=3.0.0
include_package_data = True

[options.packages.find]
where = src

[options.entry_points]
console_scripts =
    mots = mots.cli:main

[options.package_data]
* = templates/*.template.rst<|MERGE_RESOLUTION|>--- conflicted
+++ resolved
@@ -4,11 +4,7 @@
 
 [metadata]
 name = mots
-<<<<<<< HEAD
-version = 0.0.1b0
-=======
 version = attr: mots.__version__
->>>>>>> 893d365f
 author = Zeid Zabaneh
 author_email = zeid@mozilla.com
 description =  Module Ownership in Tree System
