--- conflicted
+++ resolved
@@ -36,12 +36,7 @@
 
 def parse_real_name(real_name):
     """Parse real_name into name and info."""
-<<<<<<< HEAD
-    pattern = re.compile(r"^(?P<name>[\w\ \-]*)?\ ?(?P<info>\W.*)?$")
-    match = pattern.match(real_name)
-=======
     match = REAL_NAME_RE.match(real_name)
->>>>>>> 74d32201
     if not match:
         return {"name": "", "info": real_name}
     data = match.groupdict()
