# This Source Code Form is subject to the terms of the Mozilla Public
# License, v. 2.0. If a copy of the MPL was not distributed with this
# file, You can obtain one at https://mozilla.org/MPL/2.0/.

"""Test export functionalities."""

from unittest import mock

import pytest

from mots.export import (
    export_to_format,
    escape_for_rst,
    format_paths_for_rst,
    format_people_for_rst,
    format_emeritus,
)


@mock.patch("mots.export.Exporter")
def test_export_to_format(exporter):
    directory = mock.MagicMock()
    test = export_to_format(directory, frmt="rst")
    assert test == exporter(directory)._export_to_rst()

    with pytest.raises(ValueError):
        export_to_format(directory, frmt="unsupported-format")


def test_escape_for_rst():
    test_string = (
        "A couple of backslashes \\ \\\n"
        "A couple of asterisks * *\n"
        "A couple of backticks ` `\n"
        "All on one line: \\ * `"
    )

    expected_string = (
        "A couple of backslashes \\\\ \\\\\n"
        "A couple of asterisks \\* \\*\n"
        "A couple of backticks \\` \\`\n"
        "All on one line: \\\\ \\* \\`"
    )

    assert expected_string == escape_for_rst(test_string)


def test_export_format_paths_for_rst():
    """Ensure outputted strings are correct when formatting paths."""
    mock_directory = mock.MagicMock()
    mock_directory.config_handle.config = {
        "export": {"searchfox_enabled": True},
        "repo": "test-repo",
    }

    paths = ["test_path_1", "test_path_2"]

    assert format_paths_for_rst(paths, indent=8, directory=mock_directory) == (
        "\n        | `test_path_1 "
        "<https://searchfox.org/test-repo/search?q=&path=test_path_1>`__"
        "\n        | `test_path_2 "
        "<https://searchfox.org/test-repo/search?q=&path=test_path_2>`__"
    )

    mock_directory.config_handle.config = {
        "repo": "test-repo",
    }

    paths = ["test_path_1", "test_path_2"]

    assert format_paths_for_rst(paths, indent=8, directory=mock_directory) == (
        "\n        | test_path_1" "\n        | test_path_2"
    )


def test_export_format_people_for_rst(config):
    """Ensure outputted strings are correct when formatting people."""
    config["people"].append({"nick": "unnamed"})
    test = format_people_for_rst(config["people"], indent=8)
    base_url = "https://people.mozilla.org/s?query="
    assert test == (
<<<<<<< HEAD
        "\n        | `jane (jane) <https://people.mozilla.org/s?query=jane>`__"
        "\n        | `jill (jill) <https://people.mozilla.org/s?query=jill>`__"
        "\n        | `otis (otis) <https://people.mozilla.org/s?query=otis>`__"
        "\n        | `unnamed <https://people.mozilla.org/s?query=unnamed>`__"
    )


def test_export_format_emeritus(config):
    emeritus = ["maggie", config["people"][0]]
    test = format_emeritus(emeritus)
    assert test == "maggie, jane"
=======
       f"\n        | `Jane François (jane) <{base_url}jane>`__"
       f"\n        | `Jill O'Sullivan (jill) <{base_url}jill>`__"
       f"\n        | `Otis Morris-West (otis) <{base_url}otis>`__"
       f"\n        | `unnamed <{base_url}unnamed>`__"
    )
>>>>>>> e8148f0a
<|MERGE_RESOLUTION|>--- conflicted
+++ resolved
@@ -79,22 +79,14 @@
     test = format_people_for_rst(config["people"], indent=8)
     base_url = "https://people.mozilla.org/s?query="
     assert test == (
-<<<<<<< HEAD
-        "\n        | `jane (jane) <https://people.mozilla.org/s?query=jane>`__"
-        "\n        | `jill (jill) <https://people.mozilla.org/s?query=jill>`__"
-        "\n        | `otis (otis) <https://people.mozilla.org/s?query=otis>`__"
-        "\n        | `unnamed <https://people.mozilla.org/s?query=unnamed>`__"
+       f"\n        | `Jane François (jane) <{base_url}jane>`__"
+       f"\n        | `Jill O'Sullivan (jill) <{base_url}jill>`__"
+       f"\n        | `Otis Morris-West (otis) <{base_url}otis>`__"
+       f"\n        | `unnamed <{base_url}unnamed>`__"
     )
 
 
 def test_export_format_emeritus(config):
     emeritus = ["maggie", config["people"][0]]
     test = format_emeritus(emeritus)
-    assert test == "maggie, jane"
-=======
-       f"\n        | `Jane François (jane) <{base_url}jane>`__"
-       f"\n        | `Jill O'Sullivan (jill) <{base_url}jill>`__"
-       f"\n        | `Otis Morris-West (otis) <{base_url}otis>`__"
-       f"\n        | `unnamed <{base_url}unnamed>`__"
-    )
->>>>>>> e8148f0a
+    assert test == "maggie, jane"